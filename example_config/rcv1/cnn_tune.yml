# data
data_dir: data/rcv1
data_name: rcv1
min_vocab_freq: 1
max_seq_length: 500

# train
seed: 1337
epochs: 50
batch_size: 64
optimizer: adam
learning_rate: ['grid_search', [0.001, 0.0005, 0.0001]]
momentum: 0.9
weight_decay: 0
patience: 5
shuffle: true

# eval
eval_batch_size: 256
monitor_metrics: ['Macro-F1', 'Micro-F1', 'P@1', 'P@3', 'P@5']
val_metric: Macro-F1

# model
model_name: KimCNN
init_weight: kaiming_uniform
network_config:
  filter_sizes: ['grid_search', [[2,4,8], [4,6]]]
<<<<<<< HEAD
  embed_dropout: ['choice', [0, 0.2, 0.4, 0.6, 0.8]]
  encoder_dropout: ['choice', [0, 0.2, 0.4, 0.6, 0.8]]
=======
  num_filter_per_size: 128 # filter channels
>>>>>>> e0ea7c47
  activation: relu
  dropout: ['grid_search', [0.2, 0.4, 0.6, 0.8]]

# pretrained vocab / embeddings
embed_file: glove.6B.300d
vocab_file: null
normalize_embed: false

# hyperparamter search
search_alg: basic_variant
embed_cache_dir: .vector_cache
num_samples: 10 # run `2 (number of grid_search) * num_samples` trials
scheduler: null

# other parameters specified in main.py::get_args
checkpoint_path: null
cpu: false
data_workers: 4
eval: false
label_file: null
limit_train_batches: 1.0
limit_val_batches: 1.0
limit_test_batches: 1.0
metric_threshold: 0.5
result_dir: runs
save_k_predictions: 0
silent: true
test_path: data/rcv1/test.txt
train_path: data/rcv1/train.txt
val_path: null
val_size: 0.2<|MERGE_RESOLUTION|>--- conflicted
+++ resolved
@@ -25,14 +25,10 @@
 init_weight: kaiming_uniform
 network_config:
   filter_sizes: ['grid_search', [[2,4,8], [4,6]]]
-<<<<<<< HEAD
   embed_dropout: ['choice', [0, 0.2, 0.4, 0.6, 0.8]]
   encoder_dropout: ['choice', [0, 0.2, 0.4, 0.6, 0.8]]
-=======
   num_filter_per_size: 128 # filter channels
->>>>>>> e0ea7c47
   activation: relu
-  dropout: ['grid_search', [0.2, 0.4, 0.6, 0.8]]
 
 # pretrained vocab / embeddings
 embed_file: glove.6B.300d
