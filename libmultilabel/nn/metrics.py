from __future__ import annotations

import re

import numpy as np
import torch
import torchmetrics.classification
from torchmetrics import Metric, MetricCollection, Precision, Recall
from torchmetrics.functional.retrieval import retrieval_normalized_dcg
from torchmetrics.utilities.data import select_topk


class Loss(Metric):
    """Loss records the batch-wise losses
    and then obtains a mean loss from the recorded losses.
    """

    # If the metric state of one batch is independent of the state of other batches,
    # full_state_update can be set to False,
    # which leads to more efficient computation with calling update() only once.
    # Please find the detailed explanation here:
    # https://torchmetrics.readthedocs.io/en/stable/pages/implement.html
    full_state_update = False

    def __init__(self):
        super().__init__()
        self.add_state("loss", default=torch.tensor(0.0, dtype=torch.double), dist_reduce_fx="sum")
        self.add_state("num_sample", default=torch.tensor(0), dist_reduce_fx="sum")

    def update(self, preds, target, loss):
        assert preds.shape == target.shape
        self.loss += loss * len(preds)
        self.num_sample += len(preds)

    def compute(self):
        return self.loss / self.num_sample


class NDCG(Metric):
    """NDCG (Normalized Discounted Cumulative Gain) sums the true scores
    ranked in the order induced by the predicted scores after applying a logarithmic discount,
    and then divides by the best possible score (Ideal DCG, obtained for a perfect ranking)
    to obtain a score between 0 and 1.
    The definition is quoted from:
    https://scikit-learn.org/stable/modules/generated/sklearn.metrics.ndcg_score.html
    Please find the formal definition here:
    https://nlp.stanford.edu/IR-book/html/htmledition/evaluation-of-ranked-retrieval-results-1.html

    TorchMetrics(v1.2.1) has a function to calculate instance-wise NDCG.
    This is inefficient when there are dozens of instances in a batch.
    Moreover, it takes almost twice the time for TorchMetrics' NDCG function to calculate on GPU than CPU. See
    https://github.com/Lightning-AI/torchmetrics/issues/2287
    As a result, we implement our own batch-wise NDCG.

    Args:
        top_k (int): the top k relevant labels to evaluate.
    """

    # If the metric state of one batch is independent of the state of other batches,
    # full_state_update can be set to False,
    # which leads to more efficient computation with calling update() only once.
    # Please find the detailed explanation here:
    # https://torchmetrics.readthedocs.io/en/stable/pages/implement.html
    full_state_update = False

    def __init__(self, top_k):
        super().__init__()
        self.top_k = top_k
        self.add_state("score", default=torch.tensor(0.0, dtype=torch.float64), dist_reduce_fx="sum")
        self.add_state("num_sample", default=torch.tensor(0, dtype=torch.int64), dist_reduce_fx="sum")

    def update(self, preds, target):
        assert preds.shape == target.shape
        discount = 1.0 / torch.log2(torch.arange(self.top_k, device=target.device) + 2.0)
        dcg = self._dcg(preds, target, discount)
        # Instances without labels will have incorrect idcg. However, their dcg will be 0.
        # As a result, the ndcg will still be correct.
        idcg = self._idcg(target, discount)
        ndcg = dcg / idcg
        self.score += ndcg.sum()
        self.num_sample += preds.shape[0]

    def compute(self):
        return self.score / self.num_sample

<<<<<<< HEAD
    def _metric(self, preds, target):
        return retrieval_normalized_dcg(preds, target, top_k=self.top_k)
=======
    def _dcg(self, preds, target, discount):
        _, sorted_top_k_idx = torch.topk(preds, k=self.top_k)
        gains = target.take_along_dim(sorted_top_k_idx, dim=1)
        # best practice for batch dot product: https://discuss.pytorch.org/t/dot-product-batch-wise/9746/11
        return (gains * discount).sum(dim=1)

    def _idcg(self, target, discount):
        """Computes IDCG@k for a 0/1 target tensor.
        A 0/1 target is a special case that doesn't require sorting.
        """
        cum_discount = discount.cumsum(dim=0)
        idx = target.sum(dim=1) - 1
        idx = idx.clamp(min=0, max=self.top_k - 1)
        return cum_discount[idx]
>>>>>>> a3f296dd


class RPrecision(Metric):
    """R-precision calculates precision at k by adjusting k to the minimum value of the number of
    relevant labels and k. The definition is given at Appendix C equation (3) of
    https://aclanthology.org/P19-1636.pdf

    Args:
        top_k (int): the top k relevant labels to evaluate.
    """

    # If the metric state of one batch is independent of the state of other batches,
    # full_state_update can be set to False,
    # which leads to more efficient computation with calling update() only once.
    # Please find the detailed explanation here:
    # https://torchmetrics.readthedocs.io/en/stable/pages/implement.html
    full_state_update = False

    def __init__(self, top_k):
        super().__init__()
        self.top_k = top_k
        self.add_state("score", default=torch.tensor(0.0, dtype=torch.double), dist_reduce_fx="sum")
        self.add_state("num_sample", default=torch.tensor(0), dist_reduce_fx="sum")

    def update(self, preds, target):
        assert preds.shape == target.shape
        binary_topk_preds = select_topk(preds, self.top_k)
        target = target.to(dtype=torch.int)
        num_relevant = torch.sum(binary_topk_preds & target, dim=-1)
        top_ks = torch.tensor([self.top_k] * preds.shape[0]).to(preds.device)
        self.score += torch.nan_to_num(num_relevant / torch.min(top_ks, target.sum(dim=-1)), posinf=0.0).sum()
        self.num_sample += len(preds)

    def compute(self):
        return self.score / self.num_sample


class PrecisionAtK(Metric):
    """

    Args:
        top_k (int): the top k relevant labels to evaluate.
    """

    # If the metric state of one batch is independent of the state of other batches,
    # full_state_update can be set to False,
    # which leads to more efficient computation with calling update() only once.
    # Please find the detailed explanation here:
    # https://torchmetrics.readthedocs.io/en/stable/pages/implement.html
    full_state_update = False

    def __init__(self, top_k):
        super().__init__()
        self.top_k = top_k
        self.add_state("score", default=torch.tensor(0.0, dtype=torch.double), dist_reduce_fx="sum")
        self.add_state("num_sample", default=torch.tensor(0), dist_reduce_fx="sum")

    def update(self, preds, target):
        assert preds.shape == target.shape
        binary_topk_preds = select_topk(preds, self.top_k)
        target = target.to(dtype=torch.int)
        num_relevant = torch.sum(binary_topk_preds & target, dim=-1)
        self.score += torch.nan_to_num(num_relevant / self.top_k, posinf=0.0).sum()
        self.num_sample += len(preds)

    def compute(self):
        return self.score / self.num_sample


class RecallAtK(Metric):
    """

    Args:
        top_k (int): the top k relevant labels to evaluate.
    """

    # If the metric state of one batch is independent of the state of other batches,
    # full_state_update can be set to False,
    # which leads to more efficient computation with calling update() only once.
    # Please find the detailed explanation here:
    # https://torchmetrics.readthedocs.io/en/stable/pages/implement.html
    full_state_update = False

    def __init__(self, top_k):
        super().__init__()
        self.top_k = top_k
        self.add_state("score", default=torch.tensor(0.0, dtype=torch.double), dist_reduce_fx="sum")
        self.add_state("num_sample", default=torch.tensor(0), dist_reduce_fx="sum")

    def update(self, preds, target):
        assert preds.shape == target.shape
        binary_topk_preds = select_topk(preds, self.top_k)
        target = target.to(dtype=torch.int)
        num_relevant = torch.sum(binary_topk_preds & target, dim=-1)
        self.score += torch.nan_to_num(num_relevant / target.sum(dim=-1), posinf=0.0).sum()
        self.num_sample += len(preds)

    def compute(self):
        return self.score / self.num_sample


class MacroF1(Metric):
    """The macro-f1 score computes the average f1 scores of all labels in the dataset.

    Args:
        num_classes (int): Total number of classes.
        metric_threshold (float): The decision value threshold over which a label is predicted as positive.
        another_macro_f1 (bool, optional): Whether to compute the 'Another-Macro-F1' score.
            The 'Another-Macro-F1' is the f1 value of macro-precision and macro-recall.
            This variant of macro-f1 is less preferred but is used in some works.
            Please refer to Opitz et al. 2019 [https://arxiv.org/pdf/1911.03347.pdf].
            Defaults to False.
    """

    # If the metric state of one batch is independent of the state of other batches,
    # full_state_update can be set to False,
    # which leads to more efficient computation with calling update() only once.
    # Please find the detailed explanation here:
    # https://torchmetrics.readthedocs.io/en/stable/pages/implement.html
    full_state_update = False

    def __init__(self, num_classes, metric_threshold, another_macro_f1=False, top_k=None):
        super().__init__()
        self.metric_threshold = metric_threshold
        self.another_macro_f1 = another_macro_f1
        self.top_k = top_k
        self.add_state("preds_sum", default=torch.zeros(num_classes, dtype=torch.double))
        self.add_state("target_sum", default=torch.zeros(num_classes, dtype=torch.double))
        self.add_state("tp_sum", default=torch.zeros(num_classes, dtype=torch.double))

    def update(self, preds, target):
        assert preds.shape == target.shape
        if self.top_k:
            preds = select_topk(preds, self.top_k)
        else:
            preds = torch.where(preds > self.metric_threshold, 1, 0)

        self.preds_sum = torch.add(self.preds_sum, preds.sum(dim=0))
        self.target_sum = torch.add(self.target_sum, target.sum(dim=0))
        self.tp_sum = torch.add(self.tp_sum, (preds & target).sum(dim=0))

    def compute(self):
        if self.another_macro_f1:
            macro_prec = torch.mean(torch.nan_to_num(self.tp_sum / self.preds_sum, posinf=0.0))
            macro_recall = torch.mean(torch.nan_to_num(self.tp_sum / self.target_sum, posinf=0.0))
            return 2 * (macro_prec * macro_recall) / (macro_prec + macro_recall + 1e-10)
        else:
            label_f1 = 2 * self.tp_sum / (self.preds_sum + self.target_sum + 1e-10)
            return torch.mean(label_f1)


def get_metrics(metric_threshold, monitor_metrics, num_classes, top_k=None):
    """Map monitor metrics to the corresponding classes defined in `torchmetrics.Metric`
    (https://torchmetrics.readthedocs.io/en/latest/references/modules.html).

    Args:
        metric_threshold (float): The decision value threshold over which a label is predicted as positive.
        monitor_metrics (list): Metrics to monitor while validating.
        num_classes (int): Total number of classes.

    Raises:
        ValueError: The metric is invalid if:
            (1) It is not one of 'P@k', 'R@k', 'RP@k', 'nDCG@k', 'Micro-Precision',
                'Micro-Recall', 'Micro-F1', 'Macro-F1', 'Another-Macro-F1', or a
                `torchmetrics.Metric`.
            (2) Metric@k: k is greater than `num_classes`.

    Returns:
        torchmetrics.MetricCollection: A collections of `torchmetrics.Metric` for evaluation.
    """
    if monitor_metrics is None:
        monitor_metrics = []

    metrics = dict()
    for metric in monitor_metrics:
        if isinstance(metric, Metric):  # customized metric
            metrics[type(metric).__name__] = metric
            continue

        match_top_k = re.match(r"\b(P|R|RP|nDCG)\b@(\d+)", metric)
        match_metric = re.match(r"\b(Micro|Macro)\b-\b(Precision|Recall|F1)\b", metric)

        if match_top_k:
            metric_abbr = match_top_k.group(1)  # P, R, PR, or nDCG
            top_k = int(match_top_k.group(2))
            if top_k >= num_classes:
                raise ValueError(
                    f"Invalid metric: {metric}. top_k ({top_k}) is greater than num_classes({num_classes})."
                )
            if metric_abbr == "P":
                metrics[metric] = PrecisionAtK(top_k=top_k)
            elif metric_abbr == "R":
                metrics[metric] = RecallAtK(top_k=top_k)
            elif metric_abbr == "RP":
                metrics[metric] = RPrecision(top_k=top_k)
            elif metric_abbr == "nDCG":
                metrics[metric] = NDCG(top_k=top_k)
                # The implementation in torchmetrics stores the prediction/target of all batches,
                # which can lead to CUDA out of memory.
                # metrics[metric] = RetrievalNormalizedDCG(k=top_k)
        elif metric == "Another-Macro-F1":
            metrics[metric] = MacroF1(num_classes, metric_threshold, another_macro_f1=True, top_k=top_k)
        elif metric == "Macro-F1":
            metrics[metric] = MacroF1(num_classes, metric_threshold, top_k=top_k)
        elif metric == "Loss":
            metrics[metric] = Loss()
        elif match_metric:
            average_type = match_metric.group(1).lower()  # Micro
            metric_type = match_metric.group(2)  # Precision, Recall, or F1
            metric_type = metric_type.replace("F1", "F1Score")  # to be determined
            metrics[metric] = getattr(torchmetrics, metric_type)(
                task="multilabel",
                threshold=metric_threshold,
                num_labels=num_classes,
                average=average_type,
                top_k=top_k,
            )
        else:
            raise ValueError(
                f"Invalid metric: {metric}. Make sure the metric is in the right format: Macro/Micro-Precision/Recall/F1 (ex. Micro-F1)"
            )

    # If compute_groups is set to True (default), incorrect results may be calculated.
    # Please refer to https://github.com/Lightning-AI/metrics/issues/746 for more details.
    return MetricCollection(metrics, compute_groups=False)


def tabulate_metrics(metric_dict: dict[str, float], split: str) -> str:
    """Convert a dictionary of metric values into a pretty formatted string for printing.

    Args:
        metric_dict (dict[str, float]): A dictionary of metric values.
        split (str): Name of the data split.

    Returns:
        str: Pretty formatted string.
    """
    msg = f"====== {split} dataset evaluation result =======\n"
    header = "|".join([f"{k:^18}" for k in metric_dict.keys()])
    values = "|".join(
        [f"{x:^18.4f}" if isinstance(x, (np.floating, float)) else f"{x:^18}" for x in metric_dict.values()]
    )
    msg += f"|{header}|\n|{'-----------------:|' * len(metric_dict)}\n|{values}|\n"
    return msg<|MERGE_RESOLUTION|>--- conflicted
+++ resolved
@@ -83,10 +83,6 @@
     def compute(self):
         return self.score / self.num_sample
 
-<<<<<<< HEAD
-    def _metric(self, preds, target):
-        return retrieval_normalized_dcg(preds, target, top_k=self.top_k)
-=======
     def _dcg(self, preds, target, discount):
         _, sorted_top_k_idx = torch.topk(preds, k=self.top_k)
         gains = target.take_along_dim(sorted_top_k_idx, dim=1)
@@ -101,7 +97,6 @@
         idx = target.sum(dim=1) - 1
         idx = idx.clamp(min=0, max=self.top_k - 1)
         return cum_discount[idx]
->>>>>>> a3f296dd
 
 
 class RPrecision(Metric):
