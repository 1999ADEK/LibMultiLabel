import argparse
import glob
import itertools
import json
import logging
import os
import time
from datetime import datetime
from pathlib import Path

import yaml
from pytorch_lightning.utilities.parsing import AttributeDict
from ray import tune

from libmultilabel.nn import data_utils
from libmultilabel.nn.nn_utils import init_device, set_seed
from torch_trainer import TorchTrainer


logging.basicConfig(level=logging.INFO,
                    format='%(asctime)s %(levelname)s:%(message)s')


class Trainable(tune.Trainable):
    def setup(self, config, data):
        self.config = AttributeDict(config)
        self.datasets = data['datasets']
        self.word_dict = data['word_dict']
        self.classes = data['classes']
        self.device = init_device(config.cpu)
        set_seed(seed=self.config.seed)

    def step(self):
        self.config.run_name = '{}_{}_{}_{}'.format(
            self.config.data_name,
            Path(
                self.config.config).stem if self.config.config else self.config.model_name,
            datetime.now().strftime('%Y%m%d%H%M%S'),
            self.trial_id
        )
        logging.info(f'Run name: {self.config.run_name}')

        self.config.checkpoint_dir = os.path.join(self.config.result_dir, self.config.run_name)
        self.config.log_path = os.path.join(self.config.checkpoint_dir, 'logs.json')

        trainer = TorchTrainer(config=self.config,
                               datasets=self.datasets,
                               classes=self.classes,
                               word_dict=self.word_dict)
        trainer.train()

        # Test the model on the validation set.
        metric_dict = trainer.test(split='val')
        val_results = {f'val_{k}': v*100 for k, v in metric_dict.items()}

        # Remove *.ckpt.
        for model_path in glob.glob(os.path.join(self.config.result_dir, self.config.run_name, '*.ckpt')):
            logging.info(f'Removing {model_path} ...')
            os.remove(model_path)

        return val_results


def load_config_from_file(config_path):
    """Initialize the model config.

    Args:
        config_path (str): Path to the config file.

    Returns:
        AttributeDict: Config of the experiment.
    """
    with open(config_path) as fp:
        config = yaml.load(fp, Loader=yaml.SafeLoader)

    # create directories that hold the shared data
    os.makedirs(config['result_dir'], exist_ok=True)
    if config['embed_cache_dir']:
        os.makedirs(config['embed_cache_dir'], exist_ok=True)

    # set relative path to absolute path (_path, _file, _dir)
    for k, v in config.items():
        if isinstance(v, str) and os.path.exists(v):
            config[k] = os.path.abspath(v)

    # find `train.txt`, `val.txt`, and `test.txt` from the data directory if not specified.
    config['train_path'] = config['train_path'] or os.path.join(config['data_dir'], 'train.txt')
    config['val_path'] = config['val_path'] or os.path.join(config['data_dir'], 'valid.txt')
    config['test_path'] = config['test_path'] or os.path.join(config['data_dir'], 'test.txt')

    set_seed(seed=config['seed'])
    return config


def init_search_params_spaces(config, parameter_columns, prefix):
    """Initialize the sample space defined in ray tune.
    See the random distributions API listed here: https://docs.ray.io/en/master/tune/api_docs/search_space.html#random-distributions-api

    Args:
        config (dict): Config of the experiment.
        parameter_columns (dict): Names of parameters to include in the CLIReporter.
                                  The keys are parameter names and the values are displayed names.
        prefix(str): The prefix of a nested parameter such as network_config/dropout.

    Returns:
        dict: Config with parsed sample spaces.
    """
    search_spaces = ['choice', 'grid_search', 'uniform', 'quniform', 'loguniform',
                     'qloguniform', 'randn', 'qrandn', 'randint', 'qrandint']
    for key, value in config.items():
        if isinstance(value, list) and len(value) >= 2 and value[0] in search_spaces:
            search_space, search_args = value[0], value[1:]
            if isinstance(search_args[0], list) and any(isinstance(x, list) for x in search_args[0]) and search_space != 'grid_search':
                raise ValueError(
                    """If the search values are lists, the search space must be `grid_search`.
                    Take `filter_sizes: ['grid_search', [[2,4,8], [4,6]]]` for example, the program will grid search over
                    [2,4,8] and [4,6]. This is the same as assigning `filter_sizes` to either [2,4,8] or [4,6] in two runs.
                    """)
            else:
                config[key] = getattr(tune, search_space)(*search_args)
                parameter_columns[prefix+key] = key
        elif isinstance(value, dict):
            config[key] = init_search_params_spaces(value, parameter_columns, f'{prefix}{key}/')

    return config


def init_search_algorithm(search_alg, metric=None, mode=None):
    """Specify a search algorithm and you must pip install it first.
    If no search algorithm is specified, the default search algorithm is BasicVariantGenerator.
    See more details here: https://docs.ray.io/en/master/tune/api_docs/suggestion.html

    Args:
        search_alg (str): One of 'basic_variant', 'bayesopt', or 'optuna'.
        metric (str): The metric to monitor for early stopping.
        mode (str): One of 'min' or 'max' to determine whether to minimize or maximize the metric.
    """
    if search_alg == 'optuna':
        assert metric and mode, "Metric and mode cannot be None for optuna."
        from ray.tune.suggest.optuna import OptunaSearch
        return OptunaSearch(metric=metric, mode=mode)
    elif search_alg == 'bayesopt':
        assert metric and mode, "Metric and mode cannot be None for bayesian optimization."
        from ray.tune.suggest.bayesopt import BayesOptSearch
        return BayesOptSearch(metric=metric, mode=mode)
    logging.info(f'{search_alg} search is found, run BasicVariantGenerator().')


def load_static_data(config, merge_train_val=False):
    """Preload static data once for multiple trials.

    Args:
        config (AttributeDict): Config of the experiment.
        merge_train_val (bool, optional): Whether to merge the training and validation data.
            Defaults to False.

    Returns:
        dict: A dict of static data containing datasets, classes, and word_dict.
    """
    datasets = data_utils.load_datasets(train_path=config.train_path,
                                        test_path=config.test_path,
                                        val_path=config.val_path,
<<<<<<< HEAD
                                        val_size=config.val_size)
=======
                                        val_size=config.val_size,
                                        is_eval=config.eval,
                                        merge_train_val=merge_train_val)
>>>>>>> 96b49ad3
    return {
        "datasets": datasets,
        "word_dict": data_utils.load_or_build_text_dict(
            dataset=datasets['train'],
            vocab_file=config.vocab_file,
            min_vocab_freq=config.min_vocab_freq,
            embed_file=config.embed_file,
            embed_cache_dir=config.embed_cache_dir,
            silent=config.silent,
            normalize_embed=config.normalize_embed
        ),
        "classes": data_utils.load_or_build_label(datasets, config.label_file, config.silent)
    }


def retrain_best_model(log_path, merge_train_val=False):
    """Retrain the best model with the best hyperparameters.
    A new model is trained on the combined training and validation data if `merge_train_val` is True.
    If a test set is provided, it will be evaluated by the obtained model.

    Args:
        log_path (str): The log file of the best trail generated by ray tune.
        merge_train_val (bool, optional): Whether to merge the training and validation data.
            Defaults to False.
    """
    best_config = AttributeDict(json.load(open(log_path, 'r'))['config'])
    best_config.run_name = f'{best_config.run_name}_retrain'
    best_config.checkpoint_dir = os.path.join(best_config.result_dir, best_config.run_name)
    best_config.log_path = os.path.join(best_config.checkpoint_dir, 'logs.json')

    data = load_static_data(best_config, merge_train_val=merge_train_val)

    logging.info(f'Retraining with best config: \n{best_config}')
    trainer = TorchTrainer(config=best_config, **data)
    trainer.train()

    if 'test' in data:
        trainer.test()
    logging.info(f'Best model saved to {trainer.checkpoint_callback.best_model_path or trainer.checkpoint_callback.last_model_path}.')


def main():
    parser = argparse.ArgumentParser()
    parser.add_argument(
        '--config', help='Path to configuration file (default: %(default)s). Please specify a config with all arguments in LibMultiLabel/main.py::get_config.')
    parser.add_argument('--cpu_count', type=int, default=4,
                        help='Number of CPU per trial (default: %(default)s)')
    parser.add_argument('--gpu_count', type=int, default=1,
                        help='Number of GPU per trial (default: %(default)s)')
    parser.add_argument('--local_dir', default=os.getcwd(),
                        help='Directory to save training results of tune (default: %(default)s)')
    parser.add_argument('--num_samples', type=int, default=50,
                        help='Number of running trials. If the search space is `grid_search`, the same grid will be repeated `num_samples` times. (default: %(default)s)')
    parser.add_argument('--mode', default='max', choices=['min', 'max'],
                        help='Determines whether objective is minimizing or maximizing the metric attribute. (default: %(default)s)')
    parser.add_argument('--search_alg', default=None, choices=['basic_variant', 'bayesopt', 'optuna'],
                        help='Search algorithms (default: %(default)s)')
    parser.add_argument('--merge_train_val', action='store_true',
                        help='Merge the training and validation data after parameter search.')
    parser.add_argument('--retrain_best', action='store_true', help='Retrain the best model.')
    args, _ = parser.parse_known_args()

    # Load config from the config file and overwrite values specified in CLI.
    parameter_columns = dict()  # parameters to include in progress table of CLIReporter
    config = load_config_from_file(args.config)
    config = init_search_params_spaces(config, parameter_columns, prefix='')
    parser.set_defaults(**config)
    config = AttributeDict(vars(parser.parse_args()))

    # Check if the validation set is provided.
    val_path = config.val_path or os.path.join(config.data_dir, 'valid.txt')
    assert config.val_size > 0 or os.path.exists(val_path), \
        "You should specify either a positive `val_size` or a `val_path` defaults to `data_dir/valid.txt` for parameter search."

    """Run tune analysis.
    - If no search algorithm is specified, the default search algorighm is BasicVariantGenerator.
      https://docs.ray.io/en/master/tune/api_docs/suggestion.html#tune-basicvariant
    - Arguments without search spaces will be ignored by `tune.run`
      (https://github.com/ray-project/ray/blob/34d3d9294c50aea4005b7367404f6a5d9e0c2698/python/ray/tune/suggest/variant_generator.py#L333),
      so we parse the whole config to `tune.run` here for simplicity.
    """
    data = load_static_data(config)
    reporter = tune.CLIReporter(metric_columns=[f'val_{metric}' for metric in config.monitor_metrics],
                                parameter_columns=parameter_columns,
                                metric=f'val_{config.val_metric}',
                                mode=args.mode,
                                sort_by_metric=True)
    analysis = tune.run(
        tune.with_parameters(Trainable, data=data),
        # run one step "libmultilabel.model.train"
        stop={"training_iteration": 1},
        search_alg=init_search_algorithm(
            config.search_alg, metric=config.val_metric, mode=args.mode),
        local_dir=args.local_dir,
        num_samples=config.num_samples,
        resources_per_trial={
            'cpu': args.cpu_count, 'gpu': args.gpu_count},
        progress_reporter=reporter,
        config=config)

    # Save best model after parameter search.
    if args.retrain_best:
        log_path = os.path.join(analysis.get_best_logdir(f'val_{config.val_metric}', args.mode), 'result.json')
        retrain_best_model(log_path, args.merge_train_val)


# calculate wall time.
wall_time_start = time.time()
main()
logging.info(f'\nWall time: {time.time()-wall_time_start}')<|MERGE_RESOLUTION|>--- conflicted
+++ resolved
@@ -160,13 +160,8 @@
     datasets = data_utils.load_datasets(train_path=config.train_path,
                                         test_path=config.test_path,
                                         val_path=config.val_path,
-<<<<<<< HEAD
-                                        val_size=config.val_size)
-=======
                                         val_size=config.val_size,
-                                        is_eval=config.eval,
                                         merge_train_val=merge_train_val)
->>>>>>> 96b49ad3
     return {
         "datasets": datasets,
         "word_dict": data_utils.load_or_build_text_dict(
